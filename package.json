--- conflicted
+++ resolved
@@ -1,10 +1,6 @@
 {
   "name": "lazy-watch",
-<<<<<<< HEAD
-  "version": "2.1.5",
-=======
   "version": "2.2.0",
->>>>>>> f227a760
   "description": "Deep watch objects (using Proxy) and emit diff asynchronously.",
   "type": "module",
   "main": "./src/index.js",
